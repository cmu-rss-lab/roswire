--- conflicted
+++ resolved
@@ -9,13 +9,10 @@
 * Added `command` property to `Parameter`, responsible for recording the
   command, if any, that was used to obtain the concrete value for a given
   parameter.
-<<<<<<< HEAD
 * Added ability to provide node-specific name remappings when using `roslaunch`
   through the introduction of the `remappings` argument to the `launch`
   method.
-=======
 * Fixed mishandling of complex parameters when reading rosparam tags.
->>>>>>> 4fbfb2ca
 
 
 # 1.3.0 (2020-06-02)
