--- conflicted
+++ resolved
@@ -7,10 +7,7 @@
 
 from roswire.ros1 import ROS1PackageDatabase
 
-<<<<<<< HEAD
 
-=======
->>>>>>> 91813f7c
 @pytest.mark.parametrize('sut', ['fetch'], indirect=True)
 def test_build(sut):
     paths = [
@@ -20,11 +17,8 @@
         '/opt/ros/melodic/share/geometry_msgs',
         '/opt/ros/melodic/share/std_msgs'
     ]
-<<<<<<< HEAD
     db_package = ROS1PackageDatabase.build(sut, paths)
-=======
-    db_package = PackageDatabase.build(sut, paths)
->>>>>>> 91813f7c
+
     db_format = FormatDatabase.build(db_package)
     db_type = TypeDatabase.build(db_format)
     assert set(db_type) == {
