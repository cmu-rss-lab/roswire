--- conflicted
+++ resolved
@@ -126,7 +126,6 @@
     assert Field('float32', 'percent_complete') in feedback.fields
 
 
-<<<<<<< HEAD
 def test_srv_from_file():
     with build_file_proxy() as files:
         # read .srv file
@@ -147,7 +146,18 @@
         assert not res.constants
         assert len(res.fields) == 1
         assert Field('bool', 'success') in res.fields
-=======
+
+        # attempt to read .action file
+        fn = '/ros_ws/src/geometry2/tf2_msgs/action/LookupTransform.action'
+        with pytest.raises(AssertionError):
+            SrvFormat.from_file(pkg, fn, files)
+
+        # attempt to read non-existent file
+        fn = '/ros_ws/src/common_msgs/nav_msgs/srv/Spooky.srv'
+        with pytest.raises(FileNotFoundError):
+            SrvFormat.from_file(pkg, fn, files)
+
+
 def test_msg_from_file():
     with build_file_proxy() as files:
         # read .msg file
@@ -159,23 +169,13 @@
         assert not fmt.constants
         assert len(fmt.fields) == 1
         assert Field('geometry_msgs/TransformStamped[]', 'transforms') in fmt.fields
->>>>>>> 36aa31a5
 
         # attempt to read .action file
         fn = '/ros_ws/src/geometry2/tf2_msgs/action/LookupTransform.action'
         with pytest.raises(AssertionError):
-<<<<<<< HEAD
             SrvFormat.from_file(pkg, fn, files)
-
-        # attempt to read non-existent file
-        fn = '/ros_ws/src/common_msgs/nav_msgs/srv/Spooky.srv'
-        with pytest.raises(FileNotFoundError):
-            SrvFormat.from_file(pkg, fn, files)
-=======
-            MsgFormat.from_file(pkg, fn, files)
 
         # attempt to read non-existent file
         fn = '/ros_ws/src/geometry2/tf2_msgs/msg/Spooky.msg'
         with pytest.raises(FileNotFoundError):
-            MsgFormat.from_file(pkg, fn, files)
->>>>>>> 36aa31a5
+            MsgFormat.from_file(pkg, fn, files)