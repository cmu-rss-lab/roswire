--- conflicted
+++ resolved
@@ -7,16 +7,10 @@
 from roswire.common import (
     Constant,
     Field,
-<<<<<<< HEAD
     MsgFormat,,
 )
 from roswire.ros1 import ROS1ActionFormat, ROS1PackageDatabase, ROS1FormatDatabase, ROS1SrvFormat
-=======
-    MsgFormat,
-    SrvFormat,
-)
-from roswire.ros1 import ROS1ActionFormat, ROS1PackageDatabase, ROS1FormatDatabase
->>>>>>> fa304951
+
 
 import dockerblade
 
