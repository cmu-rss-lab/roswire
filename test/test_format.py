--- conflicted
+++ resolved
@@ -9,14 +9,9 @@
     Field,
     MsgFormat,
     SrvFormat,
-<<<<<<< HEAD
-    ActionFormat,
-)
-from roswire.ros1 import ROS1PackageDatabase, ROS1FormatDatabase
-=======
 )
 from roswire.ros1 import ROS1ActionFormat, ROS1PackageDatabase, ROS1FormatDatabase
->>>>>>> 8d312c68
+
 
 import dockerblade
 
