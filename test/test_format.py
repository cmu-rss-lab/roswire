import pytest

from rozzy.proxy import FileProxy
from rozzy.definitions import (Constant, Field, MsgFormat, SrvFormat,
                               ActionFormat)
import rozzy.exceptions

from test_file import build_file_proxy


def test_msg_from_string():
    s = """
#Standard metadata for higher-level flow data types
#sequence ID: consecutively increasing ID
uint32 seq
#Two-integer timestamp that is expressed as:
# * stamp.secs: seconds (stamp_secs) since epoch
# * stamp.nsecs: nanoseconds since stamp_secs
# time-handling sugar is provided by the client library
time stamp
#Frame this data is associated with
string frame_id

int32 X=123
int32 Y=-123
string FOO=foo
string EXAMPLE="#comments" are ignored, and leading and trailing whitespace removed
    """
    fmt = MsgFormat.from_string("PkgName", "MessageName", s)
    assert fmt.name == "MessageName"
    assert fmt.package == "PkgName"

    assert len(fmt.constants) == 4
    assert Constant('int32', 'X', '123') in fmt.constants
    assert Constant('int32', 'Y', '-123') in fmt.constants
    assert Constant('string', 'FOO', 'foo') in fmt.constants
    assert Constant('string', 'EXAMPLE', '"#comments" are ignored, and leading and trailing whitespace removed') in fmt.constants  # noqa: pycodestyle

    assert len(fmt.fields) == 3
    assert Field('uint32', 'seq') in fmt.fields
    assert Field('time', 'stamp') in fmt.fields
    assert Field('string', 'frame_id') in fmt.fields


def test_srv_from_string():
    s = """
#request constants
int8 FOO=1
int8 BAR=2
#request fields
int8 foobar
another_pkg/AnotherMessage msg
---
#response constants
uint32 SECRET=123456
#response fields
another_pkg/YetAnotherMessage val
CustomMessageDefinedInThisPackage value
uint32 an_integer
    """

    fmt = SrvFormat.from_string("PkgName", "MessageName", s)
    assert fmt.name == "MessageName"
    assert fmt.package == "PkgName"

    # check request
    req = fmt.request
    assert req is not None

    assert len(req.constants) == 2
    assert Constant('int8', 'FOO', '1') in req.constants
    assert Constant('int8', 'BAR', '2') in req.constants

    assert len(req.fields) == 2
    assert Field('int8', 'foobar') in req.fields
    assert Field('another_pkg/AnotherMessage', 'msg') in req.fields

    # check response
    res = fmt.response
    assert res is not None

    assert len(res.constants) == 1
    assert Constant('uint32', 'SECRET', '123456') in res.constants

    assert len(res.fields) == 3
    assert Field('another_pkg/YetAnotherMessage', 'val') in res.fields
    assert Field('CustomMessageDefinedInThisPackage', 'value') in res.fields
    assert Field('uint32', 'an_integer') in res.fields


def test_action_from_string():
    s = """
# Define the goal
uint32 dishwasher_id  # Specify which dishwasher we want to use
---
# Define the result
uint32 total_dishes_cleaned
---
# Define a feedback message
float32 percent_complete
"""

    fmt = ActionFormat.from_string("PkgName", "MessageName", s)
    assert fmt.name == "MessageName"
    assert fmt.package == "PkgName"

    # check goal
    goal = fmt.goal
    assert goal is not None
    assert not goal.constants
    assert len(goal.fields) == 1
    assert Field('uint32', 'dishwasher_id') in goal.fields

    # check result
    res = fmt.result
    assert res is not None
    assert not res.constants
    assert len(res.fields) == 1
    assert Field('uint32', 'total_dishes_cleaned') in res.fields

    # check feedback
    feedback = fmt.feedback
    assert feedback is not None
    assert not feedback.constants
    assert len(feedback.fields) == 1
    assert Field('float32', 'percent_complete') in feedback.fields


<<<<<<< HEAD
def test_action_from_file():
    with build_file_proxy() as files:
        # read .action file
        pkg = 'tf2_msgs'
        fn = '/ros_ws/src/geometry2/tf2_msgs/action/LookupTransform.action'
        fmt = ActionFormat.from_file(pkg, fn, files)
        assert fmt.package == pkg
        assert fmt.name == 'LookupTransform'

        goal: MsgFormat = fmt.goal
        assert not goal.constants
        assert len(goal.fields) == 7
        assert Field('string', 'target_frame') in goal.fields
        assert Field('string', 'source_frame') in goal.fields
        assert Field('time', 'source_time') in goal.fields
        assert Field('duration', 'timeout') in goal.fields
        assert Field('time', 'target_time') in goal.fields
        assert Field('string', 'fixed_frame') in goal.fields
        assert Field('bool', 'advanced') in goal.fields

        assert fmt.result
        res: MsgFormat = fmt.result
        assert not res.constants
        assert len(res.fields) == 2
        assert Field('geometry_msgs/TransformStamped', 'transform') in goal.fields
        assert Field('tf2_msgs/TF2Error', 'error') in goal.fields

        assert not fmt.feedback

        # attempt to read .msg file
        fn = '/ros_ws/src/geometry2/tf2_msgs/msg/TFMessage.msg'
        with pytest.raises(AssertionError):
            ActionFormat.from_file(pkg, fn, files)

        # attempt to read non-existent file
        fn = '/ros_ws/src/geometry2/tf2_msgs/action/Spooky.action'
        with pytest.raises(FileNotFoundError):
            ActionFormat.from_file(pkg, fn, files)
=======
def test_srv_from_file():
    with build_file_proxy() as files:
        # read .srv file
        pkg = 'nav_msgs'
        fn = '/ros_ws/src/common_msgs/nav_msgs/srv/SetMap.srv'
        fmt = SrvFormat.from_file(pkg, fn, files)
        assert fmt.package == pkg
        assert fmt.name == 'SetMap'

        req: MsgFormat = fmt.request
        assert not req.constants
        assert len(req.fields) == 2
        assert Field('nav_msgs/OccupancyGrid', 'map') in req.fields
        assert Field('geometry_msgs/PoseWithCovarianceStamped', 'initial_pose') in req.fields

        assert fmt.response
        res: MsgFormat = fmt.response
        assert not res.constants
        assert len(res.fields) == 1
        assert Field('bool', 'success') in res.fields

        # attempt to read .action file
        fn = '/ros_ws/src/geometry2/tf2_msgs/action/LookupTransform.action'
        with pytest.raises(AssertionError):
            SrvFormat.from_file(pkg, fn, files)

        # attempt to read non-existent file
        fn = '/ros_ws/src/common_msgs/nav_msgs/srv/Spooky.srv'
        with pytest.raises(FileNotFoundError):
            SrvFormat.from_file(pkg, fn, files)


def test_msg_from_file():
    with build_file_proxy() as files:
        # read .msg file
        pkg = 'tf2_msgs'
        fn = '/ros_ws/src/geometry2/tf2_msgs/msg/TFMessage.msg'
        fmt = MsgFormat.from_file(pkg, fn, files)
        assert fmt.package == pkg
        assert fmt.name == 'TFMessage'
        assert not fmt.constants
        assert len(fmt.fields) == 1
        assert Field('geometry_msgs/TransformStamped[]', 'transforms') in fmt.fields

        # attempt to read .action file
        fn = '/ros_ws/src/geometry2/tf2_msgs/action/LookupTransform.action'
        with pytest.raises(AssertionError):
            SrvFormat.from_file(pkg, fn, files)

        # attempt to read non-existent file
        fn = '/ros_ws/src/geometry2/tf2_msgs/msg/Spooky.msg'
        with pytest.raises(FileNotFoundError):
            MsgFormat.from_file(pkg, fn, files)
>>>>>>> 7fc561bd
<|MERGE_RESOLUTION|>--- conflicted
+++ resolved
@@ -126,7 +126,6 @@
     assert Field('float32', 'percent_complete') in feedback.fields
 
 
-<<<<<<< HEAD
 def test_action_from_file():
     with build_file_proxy() as files:
         # read .action file
@@ -151,8 +150,8 @@
         res: MsgFormat = fmt.result
         assert not res.constants
         assert len(res.fields) == 2
-        assert Field('geometry_msgs/TransformStamped', 'transform') in goal.fields
-        assert Field('tf2_msgs/TF2Error', 'error') in goal.fields
+        assert Field('geometry_msgs/TransformStamped', 'transform') in res.fields
+        assert Field('tf2_msgs/TF2Error', 'error') in res.fields
 
         assert not fmt.feedback
 
@@ -165,7 +164,8 @@
         fn = '/ros_ws/src/geometry2/tf2_msgs/action/Spooky.action'
         with pytest.raises(FileNotFoundError):
             ActionFormat.from_file(pkg, fn, files)
-=======
+
+
 def test_srv_from_file():
     with build_file_proxy() as files:
         # read .srv file
@@ -218,5 +218,4 @@
         # attempt to read non-existent file
         fn = '/ros_ws/src/geometry2/tf2_msgs/msg/Spooky.msg'
         with pytest.raises(FileNotFoundError):
-            MsgFormat.from_file(pkg, fn, files)
->>>>>>> 7fc561bd
+            MsgFormat.from_file(pkg, fn, files)