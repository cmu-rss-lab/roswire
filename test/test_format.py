--- conflicted
+++ resolved
@@ -5,15 +5,10 @@
 import os
 
 from roswire.common import (Constant, Field, MsgFormat, SrvFormat,
-<<<<<<< HEAD
                                  ActionFormat, Time, Package, PackageDatabase,
                                  FormatDatabase)
 from roswire.ros1 import ROS1PackageDatabase
 
-=======
-                            ActionFormat, PackageDatabase,
-                            FormatDatabase)
->>>>>>> 91813f7c
 import dockerblade
 
 
@@ -380,11 +375,7 @@
         '/opt/ros/melodic/share/tf2_msgs',
         '/opt/ros/melodic/share/tf'
     ]
-<<<<<<< HEAD
     db_package = ROS1PackageDatabase.build(sut, paths)
-=======
-    db_package = PackageDatabase.build(sut, paths)
->>>>>>> 91813f7c
     db_format = FormatDatabase.build(db_package)
     name_messages: Set[str] = set(db_format.messages)
     name_services: Set[str] = set(db_format.services)
@@ -418,11 +409,8 @@
         '/ros_ws/src/common_msgs/geometry_msgs',
         '/ros_ws/src/std_msgs'
     ]
-<<<<<<< HEAD
+
     db_package = ROS1PackageDatabase.build(sut, paths)
-=======
-    db_package = PackageDatabase.build(sut, paths)
->>>>>>> 91813f7c
     db_format = FormatDatabase.build(db_package)
 
     msgs = db_format.messages.values()
