__all__ = ('SystemDescription', 'System')

from typing import Iterator
from uuid import UUID
import contextlib

import attr

<<<<<<< HEAD
from .definitions import TypeDatabase, FormatDatabase, PackageDatabase
=======
from .exceptions import RozzyException
from .proxy import ShellProxy, ROSProxy, FileProxy, ContainerProxy
>>>>>>> eadf90f7


@attr.s
class SystemDescription:
    image: str = attr.ib()


class System:
<<<<<<< HEAD
    image: str = attr.ib()
    types: TypeDatabase = attr.ib()
    formats: FormatDatabase = attr.ib()
    packages: PackageDatabase = attr.ib()
=======
    def __init__(self, container: ContainerProxy) -> None:
        self.__container = container

    @property
    def uuid(self) -> UUID:
        return self.__container.uuid

    @property
    def ws_host(self) -> str:
        return self.__container.ws_host

    @property
    def ip_address(self) -> str:
        return self.__container.ip_address

    @property
    def shell(self) -> ShellProxy:
        return self.__container.shell

    @property
    def files(self) -> FileProxy:
        return self.__container.files

    @contextlib.contextmanager
    def roscore(self, port: int = 11311) -> Iterator[ROSProxy]:
        assert port > 1023
        cmd = "roscore -p {}".format(port)
        self.shell.non_blocking_execute(cmd)
        try:
            yield ROSProxy(shell=self.shell,
                           ws_host=self.ws_host,
                           ip_address=self.ip_address,
                           port=port)
        finally:
            self.shell.execute("pkill roscore")
>>>>>>> eadf90f7
<|MERGE_RESOLUTION|>--- conflicted
+++ resolved
@@ -6,26 +6,20 @@
 
 import attr
 
-<<<<<<< HEAD
+from .exceptions import RozzyException
 from .definitions import TypeDatabase, FormatDatabase, PackageDatabase
-=======
-from .exceptions import RozzyException
 from .proxy import ShellProxy, ROSProxy, FileProxy, ContainerProxy
->>>>>>> eadf90f7
 
 
 @attr.s
 class SystemDescription:
     image: str = attr.ib()
+    types: TypeDatabase = attr.ib()
+    formats: FormatDatabase = attr.ib()
+    packages: PackageDatabase = attr.ib()
 
 
 class System:
-<<<<<<< HEAD
-    image: str = attr.ib()
-    types: TypeDatabase = attr.ib()
-    formats: FormatDatabase = attr.ib()
-    packages: PackageDatabase = attr.ib()
-=======
     def __init__(self, container: ContainerProxy) -> None:
         self.__container = container
 
@@ -60,5 +54,4 @@
                            ip_address=self.ip_address,
                            port=port)
         finally:
-            self.shell.execute("pkill roscore")
->>>>>>> eadf90f7
+            self.shell.execute("pkill roscore")