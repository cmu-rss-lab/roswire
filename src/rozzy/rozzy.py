__all__ = ('Rozzy',)

from typing import Optional, Dict, Iterator
from uuid import uuid4
import os
import pathlib
import logging
import contextlib
import shutil

from docker import DockerClient

from .exceptions import RozzyException
<<<<<<< HEAD
from .system import System
from .container import Container
from .definitions import FormatDatabase, PackageDatabase, TypeDatabase
=======
from .system import System, SystemDescription
from .proxy import ContainerProxy
>>>>>>> eadf90f7

logger: logging.Logger = logging.getLogger(__name__)
logger.setLevel(logging.DEBUG)


class Rozzy:
    def __init__(self,
                 dir_workspace: Optional[str] = None
                 ) -> None:
        if not dir_workspace:
            logger.debug("no workspace specified: using default workspace.")
            dir_home = os.path.expanduser("~")
            dir_workspace = os.path.join(dir_home, ".rozzy")
            logger.debug("default workspace: %s", dir_workspace)
            if not os.path.exists(dir_workspace):
                logger.debug("initialising default workspace")
                os.mkdir(dir_workspace)
        else:
            logger.debug("using specified workspace: %s", dir_workspace)
            if not os.path.exists(dir_workspace):
                m = "workspace not found: {}".format(dir_workspace)
                raise RozzyException(m)

        self.__dir_workspace = os.path.abspath(dir_workspace)
        self.__client_docker = DockerClient()

    @property
    def workspace(self) -> str:
        """
        The absolute path to the workspace directory.
        """
        return self.__dir_workspace

    @property
    def client_docker(self) -> DockerClient:
        return self.__client_docker

    def load_system(self, image: str) -> System:
        """
        Loads a description of the system provided by a given Docker image.
        """
        with self.launch_from_image(image) as container:
            paths = PackageDatabase.paths(container.shell)
            db_package = PackageDatabase.from_paths(container.files, paths)
        db_format = FormatDatabase.build(db_package)
        db_type = TypeDatabase.build(db_format)
        return System(image=image,
                      packages=db_package,
                      formats=db_format,
                      types=db_type)

    @contextlib.contextmanager
    def launch(self, desc: SystemDescription) -> Iterator[System]:
        args = [self.client_docker, self.workspace, desc.image]
        with ContainerProxy.launch(*args) as container:
            container = container
            yield System(container)<|MERGE_RESOLUTION|>--- conflicted
+++ resolved
@@ -11,14 +11,9 @@
 from docker import DockerClient
 
 from .exceptions import RozzyException
-<<<<<<< HEAD
-from .system import System
-from .container import Container
-from .definitions import FormatDatabase, PackageDatabase, TypeDatabase
-=======
 from .system import System, SystemDescription
 from .proxy import ContainerProxy
->>>>>>> eadf90f7
+from .definitions import FormatDatabase, PackageDatabase, TypeDatabase
 
 logger: logging.Logger = logging.getLogger(__name__)
 logger.setLevel(logging.DEBUG)
@@ -56,19 +51,20 @@
     def client_docker(self) -> DockerClient:
         return self.__client_docker
 
-    def load_system(self, image: str) -> System:
+    def load_system(self, image: str) -> SystemDescription:
         """
         Loads a description of the system provided by a given Docker image.
         """
-        with self.launch_from_image(image) as container:
+        args = [self.client_docker, self.workspace, image]
+        with ContainerProxy.launch(*args) as container:
             paths = PackageDatabase.paths(container.shell)
             db_package = PackageDatabase.from_paths(container.files, paths)
         db_format = FormatDatabase.build(db_package)
         db_type = TypeDatabase.build(db_format)
-        return System(image=image,
-                      packages=db_package,
-                      formats=db_format,
-                      types=db_type)
+        return SystemDescription(image=image,
+                                 packages=db_package,
+                                 formats=db_format,
+                                 types=db_type)
 
     @contextlib.contextmanager
     def launch(self, desc: SystemDescription) -> Iterator[System]:
