--- conflicted
+++ resolved
@@ -1,19 +1,14 @@
-<<<<<<< HEAD
-__all__ = ['ShellProxy', 'ParameterServerProxy', 'ROSProxy', 'ROSBagProxy']
-
-from typing import Tuple, Dict, Optional, Iterator, Any
-=======
 __all__ = [
     'ShellProxy',
     'ServiceManagerProxy',
     'ParameterServerProxy',
     'NodeManagerProxy',
     'NodeProxy',
-    'ROSProxy'
+    'ROSProxy',
+    'ROSBagProxy'
 ]
 
 from typing import Tuple, Dict, Optional, Iterator, Any, List, Union
->>>>>>> 98fa4a39
 import os
 import xmlrpc.client
 import logging
@@ -21,12 +16,9 @@
 
 from .shell import ShellProxy
 from .parameters import ParameterServerProxy
-<<<<<<< HEAD
 from .rosbag import ROSBagProxy
-=======
 from .node import NodeProxy, NodeManagerProxy
 from .service import ServiceManagerProxy
->>>>>>> 98fa4a39
 from ..exceptions import RozzyException
 
 logger = logging.getLogger(__name__)  # type: logging.Logger
