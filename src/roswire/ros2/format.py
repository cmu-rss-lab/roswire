--- conflicted
+++ resolved
@@ -3,37 +3,22 @@
 
 from typing import Any, Dict
 
-<<<<<<< HEAD
 from . import ROS2ActionFormat, ROS2SrvFormat
 from ..common import (
     FormatDatabase,
     MsgFormat,
-=======
-from . import ROS2ActionFormat
-from ..common import (
-    FormatDatabase,
-    MsgFormat,
-    SrvFormat,
->>>>>>> 8d312c68
+
 )
 
 
 class ROS2FormatDatabase(FormatDatabase[MsgFormat,
-<<<<<<< HEAD
                                         ROS2SrvFormat,
-=======
-                                        SrvFormat,
->>>>>>> 8d312c68
                                         ROS2ActionFormat]):
 
     @classmethod
     def from_dict(cls, d: Dict[str, Any]) -> "FormatDatabase":
         """Loads a format database from a JSON document."""
         msg = {MsgFormat.from_dict(dd) for dd in d["messages"]}
-<<<<<<< HEAD
         srv = {ROS2SrvFormat.from_dict(dd) for dd in d["services"]}
-=======
-        srv = {SrvFormat.from_dict(dd) for dd in d["services"]}
->>>>>>> 8d312c68
         action = {ROS2ActionFormat.from_dict(dd) for dd in d["actions"]}
         return ROS2FormatDatabase(msg, srv, action)