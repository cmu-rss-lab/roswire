--- conflicted
+++ resolved
@@ -3,12 +3,9 @@
 
 from typing import Any, Dict
 
-<<<<<<< HEAD
-from . import ROS2ActionFormat, ROS2MsgFormat, ROS2SrvFormat
-=======
 from .action import ROS2ActionFormat
+from .msg import ROS2MsgFormat
 from .srv import ROS2SrvFormat
->>>>>>> 111d3a69
 from ..common import (
     FormatDatabase,
 )
