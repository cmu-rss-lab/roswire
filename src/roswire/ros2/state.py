--- conflicted
+++ resolved
@@ -205,15 +205,13 @@
                                                conflicting=fmt)
                     else:
                         types[name] = fmt
-<<<<<<< HEAD
                     if name in types and type_ != types[name]:
                         logger.warning(
                             f'The entity {name} has conflictig types: '
                             f'{types[name]} =/= {fmt}')
                     else:
                         types[name] = fmt
-=======
->>>>>>> f4ffd8a7
+
 
         state = ROS2SystemState(
             publishers=node_to_state[_PUBLISHERS],
