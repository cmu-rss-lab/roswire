--- conflicted
+++ resolved
@@ -4,12 +4,8 @@
 import json
 import os
 import typing
-<<<<<<< HEAD
 from typing import (Any, Collection, Dict, Iterator, List,
                     Mapping, Optional, Tuple)
-=======
-from typing import Any, Collection, Dict, Iterator, List, Mapping, Tuple
->>>>>>> 317dc038
 
 import attr
 import dockerblade
@@ -23,11 +19,7 @@
 from ..util import tuple_from_iterable
 
 if typing.TYPE_CHECKING:
-<<<<<<< HEAD
-    from .. import AppInstance, ROSVersion
-=======
     from .. import AppInstance
->>>>>>> 317dc038
 
 _COMMAND_ROS2_PKG_PREFIXES: Final[str] = (
     "python -c '"
@@ -119,7 +111,6 @@
         :class:`dict` operations are provided (e.g., :code:`del db['foo'])`
         and `db['foo'] = bar`).
     """
-<<<<<<< HEAD
     @classmethod
     def build(cls,
               app_instance: 'AppInstance',
@@ -132,11 +123,6 @@
 
     @classmethod
     def _paths_ros1(cls, app_instance: 'AppInstance') -> List[str]:
-=======
-
-    @staticmethod
-    def _paths_ros1(app_instance: 'AppInstance') -> List[str]:
->>>>>>> 317dc038
         """Parses :code:`ROS_PACKAGE_PATH` for a given shell."""
         paths: List[str] = []
         shell = app_instance.shell
@@ -154,13 +140,8 @@
             paths.extend(package_dirs)
         return paths
 
-<<<<<<< HEAD
     @classmethod
     def _paths_ros2(cls, app_instance: 'AppInstance') -> List[str]:
-=======
-    @staticmethod
-    def _paths_ros2(app_instance: 'AppInstance') -> List[str]:
->>>>>>> 317dc038
         """Returns a list of paths for all ROS2 packages in an application."""
         try:
             shell = app_instance.shell
@@ -174,14 +155,13 @@
         return paths
 
     @classmethod
-<<<<<<< HEAD
     def _determine_paths(cls, app_instance: 'AppInstance') -> List[str]:
         """Parses :code:`ROS_PACKAGE_PATH` for a given shell.
 
         Parameters
         ----------
         app_instance: AppInstance
-            An instanceof of the application for which the
+            An instance of the application for which the
             list of paths should be obtained
         """
         if app_instance.description.distribution.ros == ROSVersion.ROS2:
@@ -194,34 +174,14 @@
                     paths: List[str],
                     ignore_bad_paths: bool = True
                     ) -> 'PackageDatabase':
-=======
-    def paths(cls, app_instance: 'AppInstance') -> List[str]:
-        """Parses :code:`ROS_PACKAGE_PATH` for a given shell.
+        """
+        Constructs a package database from a list of the paths of the packages
+        belonging to the database.
 
         Parameters
         ----------
         app_instance: AppInstance
-            An instanceof of the application for which the
-            list of paths should be obtained
-        """
-        if app_instance.description.distribution.ros == ROSVersion.ROS2:
-            return cls._paths_ros2(app_instance)
-        return cls._paths_ros1(app_instance)
-
-    @staticmethod
-    def from_paths(app_instance: 'AppInstance',
-                   paths: List[str],
-                   ignore_bad_paths: bool = True
-                   ) -> 'PackageDatabase':
->>>>>>> 317dc038
-        """
-        Constructs a package database from a list of the paths of the packages
-        belonging to the database.
-
-        Parameters
-        ----------
-        app_instance: AppInstance
-            an instance fo an application from which to get
+            an instance of an application from which to get
             the package database
         paths: List[str]
             a list of the absolute paths of the packages.
@@ -250,7 +210,7 @@
                  packages: Collection[Package],
                  paths: List[str]) -> None:
         self.__contents = {p.name: p for p in packages}
-        self._paths_in_package = paths
+        self._paths_in_package = list(paths)
 
     @property
     def paths(self) -> List[str]:
