--- conflicted
+++ resolved
@@ -3,10 +3,8 @@
 
 import os
 import typing
-<<<<<<< HEAD
 from abc import ABC, abstractmethod
-=======
->>>>>>> 91813f7c
+
 from typing import (Any, Dict, Iterable, Iterator, List,
                     Mapping, Optional, Tuple)
 
@@ -21,16 +19,6 @@
 
 if typing.TYPE_CHECKING:
     from .. import AppInstance
-<<<<<<< HEAD
-=======
-
-_COMMAND_ROS2_PKG_PREFIXES: Final[str] = (
-    "python -c '"
-    "import json; "
-    "import ament_index_python; "
-    "print(json.dumps(ament_index_python.get_packages_with_prefixes()))"
-    "'")
->>>>>>> 91813f7c
 
 
 @attr.s(frozen=True, auto_attribs=True, slots=True)
@@ -124,65 +112,18 @@
             paths = cls._determine_paths(app_instance)
         db_package = cls._from_paths(app_instance, paths)
         return db_package
-<<<<<<< HEAD
 
     @classmethod
     @abstractmethod
     def _determine_paths(cls, app_instance: 'AppInstance') -> List[str]:
         """Parses the package paths for a given shell.
-=======
-
-    @classmethod
-    def _paths_ros1(cls, app_instance: 'AppInstance') -> List[str]:
-        """Parses :code:`ROS_PACKAGE_PATH` for a given shell."""
-        paths: List[str] = []
-        shell = app_instance.shell
-        files = app_instance.files
-        path_str = shell.environ('ROS_PACKAGE_PATH')
-        package_paths: List[str] = path_str.strip().split(':')
-        for path in package_paths:
-            try:
-                all_packages = files.find(path, 'package.xml')
-            except dockerblade.exceptions.DockerBladeException:
-                logger.warning('unable to find directory in ROS_PACKAGE_PATH:'
-                               f' {path}')
-                continue
-            package_dirs = [os.path.dirname(p) for p in all_packages]
-            paths.extend(package_dirs)
-        return paths
-
-    @classmethod
-    def _paths_ros2(cls, app_instance: 'AppInstance') -> List[str]:
-        """Returns a list of paths for all ROS2 packages in an application."""
-        try:
-            shell = app_instance.shell
-            jsn = shell.check_output(_COMMAND_ROS2_PKG_PREFIXES, text=True)
-        except dockerblade.exceptions.CalledProcessError:
-            logger.error('failed to obtain ROS2 package prefixes')
-            raise
-        package_to_prefix: Mapping[str, str] = json.loads(jsn)
-        paths: List[str] = [os.path.join(prefix, f'share/{package}')
-                            for (package, prefix) in package_to_prefix.items()]
-        return paths
-
-    @classmethod
-    def _determine_paths(cls, app_instance: 'AppInstance') -> List[str]:
-        """Parses :code:`ROS_PACKAGE_PATH` for a given shell.
->>>>>>> 91813f7c
-
         Parameters
         ----------
         app_instance: AppInstance
             An instance of the application for which the
             list of paths should be obtained
         """
-<<<<<<< HEAD
         ...
-=======
-        if app_instance.description.distribution.ros == ROSVersion.ROS2:
-            return cls._paths_ros2(app_instance)
-        return cls._paths_ros1(app_instance)
->>>>>>> 91813f7c
 
     @classmethod
     def _from_paths(cls,
@@ -220,11 +161,7 @@
                     raise
             else:
                 packages.append(package)
-<<<<<<< HEAD
         return cls(packages, paths)
-=======
-        return PackageDatabase(packages, paths)
->>>>>>> 91813f7c
 
     def __init__(self,
                  packages: Iterable[Package],
@@ -257,7 +194,6 @@
         """
         yield from self.__contents
 
-<<<<<<< HEAD
     @classmethod
     def _from_dict_internal(cls, d: List[Dict[str, Any]]) -> 'PackageDatabase':
         return cls([Package.from_dict(dd) for dd in d], [])
@@ -266,11 +202,6 @@
     @abstractmethod
     def from_dict(cls, d: List[Dict[str, Any]]) -> 'PackageDatabase':
         ...
-=======
-    @staticmethod
-    def from_dict(d: List[Dict[str, Any]]) -> 'PackageDatabase':
-        return PackageDatabase((Package.from_dict(dd) for dd in d), [])
->>>>>>> 91813f7c
 
     def to_dict(self) -> List[Dict[str, Any]]:
         return [p.to_dict() for p in self.values()]