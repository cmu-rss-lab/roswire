# -*- coding: utf-8 -*-
__all__ = ("ROS1FormatDatabase",)

from typing import Any, Dict

<<<<<<< HEAD
from .action import ROS1ActionFormat, ROS1SrvFormat
=======
from .action import ROS1ActionFormat
from .srv import ROS1SrvFormat
>>>>>>> 111d3a69
from ..common import (
    FormatDatabase,
    MsgFormat,
)


class ROS1FormatDatabase(FormatDatabase[MsgFormat,
                                        ROS1SrvFormat,
                                        ROS1ActionFormat]):

    @classmethod
    def from_dict(cls, d: Dict[str, Any]) -> "FormatDatabase":
        """Loads a format database from a JSON document."""
        msg = {MsgFormat.from_dict(dd) for dd in d["messages"]}
        srv = {ROS1SrvFormat.from_dict(dd) for dd in d["services"]}
        action = {ROS1ActionFormat.from_dict(dd) for dd in d["actions"]}
        return cls(msg, srv, action)<|MERGE_RESOLUTION|>--- conflicted
+++ resolved
@@ -3,12 +3,8 @@
 
 from typing import Any, Dict
 
-<<<<<<< HEAD
-from .action import ROS1ActionFormat, ROS1SrvFormat
-=======
 from .action import ROS1ActionFormat
 from .srv import ROS1SrvFormat
->>>>>>> 111d3a69
 from ..common import (
     FormatDatabase,
     MsgFormat,
