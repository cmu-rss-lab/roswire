--- conflicted
+++ resolved
@@ -41,10 +41,10 @@
                 'nsecs': self.nsecs}
 
 
-<<<<<<< HEAD
 def decode_time(v: bytes) -> Time:
     return Time(decode_uint32(v[0:4]), decode_uint32(v[4:8]))
-=======
+
+
 @attr.s(frozen=True, slots=True)
 class Duration:
     secs: int = attr.ib()
@@ -57,7 +57,6 @@
     def to_dict(self) -> Dict[str, int]:
         return {'secs': self.secs,
                 'nsecs': self.nsecs}
->>>>>>> 6a3e2f1b
 
 
 _BUILTIN_TYPES: Dict[str, Type] = {
