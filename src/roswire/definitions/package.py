# -*- coding: utf-8 -*-
__all__ = ('Package', 'PackageDatabase')

from typing import Tuple, List, Dict, Any, Iterator, Collection, Mapping
import os
import shlex

from loguru import logger
import attr
import dockerblade

from .msg import MsgFormat
from .srv import SrvFormat
from .action import ActionFormat
from ..util import tuple_from_iterable


@attr.s(frozen=True, auto_attribs=True, slots=True)
class Package:
    name: str
    path: str
    messages: Tuple[MsgFormat, ...] = attr.ib(converter=tuple_from_iterable)
    services: Tuple[SrvFormat, ...] = attr.ib(converter=tuple_from_iterable)
    actions: Tuple[ActionFormat, ...] = attr.ib(converter=tuple_from_iterable)

    @staticmethod
    def build(path: str, files: dockerblade.FileSystem) -> 'Package':
        """Constructs a description of a package at a given path."""
        name: str = os.path.basename(path)
        messages: List[MsgFormat] = []
        services: List[SrvFormat] = []
        actions: List[ActionFormat] = []

        if not files.isdir(path):
            raise FileNotFoundError(f"directory does not exist: {path}")

        dir_msg = os.path.join(path, 'msg')
        dir_srv = os.path.join(path, 'srv')
        dir_action = os.path.join(path, 'action')

        if files.isdir(dir_msg):
            messages = [MsgFormat.from_file(name, f, files)
                        for f in files.listdir(dir_msg, absolute=True)
                        if f.endswith('.msg')]
        if files.isdir(dir_srv):
            services = [SrvFormat.from_file(name, f, files)
                        for f in files.listdir(dir_srv, absolute=True)
                        if f.endswith('.srv')]
        if files.isdir(dir_action):
            actions = [ActionFormat.from_file(name, f, files)
                       for f in files.listdir(dir_action, absolute=True)
                       if f.endswith('.action')]

        return Package(name,  # type: ignore
                       path,
                       messages,
                       services,
                       actions)

    @staticmethod
    def from_dict(d: Dict[str, Any]) -> 'Package':
        name: str = d['name']
        messages: List[MsgFormat] = [MsgFormat.from_dict(dd, package=name)
                                     for dd in d.get('messages', [])]
        services: List[SrvFormat] = [SrvFormat.from_dict(dd, package=name)
                                     for dd in d.get('services', [])]
        actions: List[ActionFormat] = [ActionFormat.from_dict(dd, package=name)
                                       for dd in d.get('actions', [])]
        return Package(d['name'],  # type: ignore
                       d['path'],
                       messages,
                       services,
                       actions)

    def to_dict(self) -> Dict[str, Any]:
        d = {'name': self.name,
             'path': self.path,
             'messages': [m.to_dict() for m in self.messages],
             'services': [s.to_dict() for s in self.services],
             'actions': [a.to_dict() for a in self.actions]}
        return d


class PackageDatabase(Mapping[str, Package]):
    """
    An immutable database of packages, represented as :class:`Package`
    instances, indexed by their names, given as :class:`str`.

    Note
    ----
        Implements most :class:`dict` operations via
        :class:`abc.collections.Mapping`,
        including :code:`db['name']`, :code:`len(db)`), :code:`db.keys()`,
        :code:`db.values()`, and :code:`iter(db)`.
        As instances of this class are immutable, no destructive
        :class:`dict` operations are provided (e.g., :code:`del db['foo'])`
        and `db['foo'] = bar`).
    """
    @staticmethod
    def _paths_ros1(shell: dockerblade.Shell,
                    files: dockerblade.FileSystem
                    ) -> List[str]:
        """Parses :code:`ROS_PACKAGE_PATH` for a given shell."""
        paths: List[str] = []
<<<<<<< HEAD
        if files.exists('/opt/ros/dashing/'):
            package_names = '/opt/ros/dashing/share/' \
                            + 'ament_index/resource_index' \
                            + '/packages'
            all_packages = files.listdir(package_names)
            package_dirs = []
            for p in all_packages:
                if files.exists('/opt/ros/dashing/share/' + p):
                    package_dirs.append('/ros_ws/src' + p)
=======
        path_str = shell.environ('ROS_PACKAGE_PATH')
        package_paths: List[str] = path_str.strip().split(':')
        for path in package_paths:
            try:
                all_packages = files.find(path, 'package.xml')
            except dockerblade.exceptions.DockerBladeException:
                logger.warning('unable to find directory in ROS_PACKAGE_PATH:'
                               f' {path}')
                continue
            package_dirs = [os.path.dirname(p) for p in all_packages]
>>>>>>> 790fcd44
            paths.extend(package_dirs)
        else:
            path_str = shell.environ('ROS_PACKAGE_PATH')
            package_paths: List[str] = path_str.strip().split(':')
            for path in package_paths:
                try:
                    all_packages = files.find(path, 'package.xml')
                except dockerblade.exceptions.DockerBladeException:
                    m = f'unable to find directory in ROS_PACKAGE_PATH: {path}'
                    logger.warning(m)
                    continue
                package_dirs = [os.path.dirname(p) for p in all_packages]
                paths.extend(package_dirs)
        return paths

    @staticmethod
    def _paths_ros2(shell: dockerblade.Shell,
                    files: dockerblade.FileSystem
                    ) -> List[str]:
        """Returns paths of packages"""
        paths: List[str] = []
        try:
            package_str = shell.check_output("ros2 pkg list", text=True)
        except dockerblade.exceptions.CalledProcessError:
            logger.debug('unable to find packages using ros2 pkg list')
            raise
        all_packages = package_str.split('\r\n')
        for p in all_packages:
            command = 'ros2 pkg prefix ' + shlex.quote(p)
            try:
                package_path = shell.check_output(command, text=True)
            except dockerblade.exceptions.CalledProcessError:
                logger.debug(f'unable to find package {p}')
                raise
            paths.append(package_path)
        return paths

    @classmethod
    def paths(cls,
              shell: dockerblade.Shell,
              files: dockerblade.FileSystem
              ) -> List[str]:
        """Parses :code:`ROS_PACKAGE_PATH` for a given shell."""
        distro = shell.environ('ROS_DISTRO')
        ROS2_DISTROS = {'dashing', 'eloquent', 'foxy'}
        if distro in ROS2_DISTROS:
            return cls._paths_ros2(shell, files)
        return cls._paths_ros1(shell, files)

    @staticmethod
    def from_paths(files: dockerblade.FileSystem,
                   paths: List[str],
                   ignore_bad_paths: bool = True
                   ) -> 'PackageDatabase':
        """
        Constructs a package database from a list of the paths of the packages
        belonging to the database.

        Parameters
        ----------
        files: dockerblade.FileSystem
            access to the filesystem.
        paths: List[str]
            a list of the absolute paths of the packages.
        ignore_bad_paths: bool
            If :code:`True`, non-existent paths will be ignored.
            If :code:`False`, a :exc:`FileNotFoundError` will be raised.

        Raises
        ------
        FileNotFoundError
            if no package is found at a given path.
        """
        packages: List[Package] = []
        for p in paths:
            try:
                package = Package.build(p, files)
            except FileNotFoundError:
                logger.exception(f"unable to build package: {p}")
                if not ignore_bad_paths:
                    raise
            else:
                packages.append(package)
        return PackageDatabase(packages)

    def __init__(self, packages: Collection[Package]) -> None:
        self.__contents = {p.name: p for p in packages}

    def __len__(self) -> int:
        """Returns the number of packages within this database."""
        return len(self.__contents)

    def __getitem__(self, name: str) -> Package:
        """Fetches the description for a given package.

        Raises
        ------
        KeyError
            if no package exists with the given name.
        """
        return self.__contents[name]

    def __iter__(self) -> Iterator[str]:
        """
        Returns an iterator over the names of the packages contained within
        this database.
        """
        yield from self.__contents

    @staticmethod
    def from_dict(d: List[Dict[str, Any]]) -> 'PackageDatabase':
        return PackageDatabase([Package.from_dict(dd) for dd in d])

    def to_dict(self) -> List[Dict[str, Any]]:
        return [p.to_dict() for p in self.values()]<|MERGE_RESOLUTION|>--- conflicted
+++ resolved
@@ -102,17 +102,6 @@
                     ) -> List[str]:
         """Parses :code:`ROS_PACKAGE_PATH` for a given shell."""
         paths: List[str] = []
-<<<<<<< HEAD
-        if files.exists('/opt/ros/dashing/'):
-            package_names = '/opt/ros/dashing/share/' \
-                            + 'ament_index/resource_index' \
-                            + '/packages'
-            all_packages = files.listdir(package_names)
-            package_dirs = []
-            for p in all_packages:
-                if files.exists('/opt/ros/dashing/share/' + p):
-                    package_dirs.append('/ros_ws/src' + p)
-=======
         path_str = shell.environ('ROS_PACKAGE_PATH')
         package_paths: List[str] = path_str.strip().split(':')
         for path in package_paths:
@@ -123,20 +112,7 @@
                                f' {path}')
                 continue
             package_dirs = [os.path.dirname(p) for p in all_packages]
->>>>>>> 790fcd44
             paths.extend(package_dirs)
-        else:
-            path_str = shell.environ('ROS_PACKAGE_PATH')
-            package_paths: List[str] = path_str.strip().split(':')
-            for path in package_paths:
-                try:
-                    all_packages = files.find(path, 'package.xml')
-                except dockerblade.exceptions.DockerBladeException:
-                    m = f'unable to find directory in ROS_PACKAGE_PATH: {path}'
-                    logger.warning(m)
-                    continue
-                package_dirs = [os.path.dirname(p) for p in all_packages]
-                paths.extend(package_dirs)
         return paths
 
     @staticmethod
