--- conflicted
+++ resolved
@@ -1,29 +1,20 @@
+# -*- coding: utf-8 -*-
 __all__ = ('ROSLaunchManager',)
 
 import abc
 from typing import Collection, Mapping, Optional, Sequence, Tuple, Union
 
-import attr
-
-<<<<<<< HEAD
 from ...proxy.roslaunch.config import LaunchConfig
 from ...proxy.roslaunch.controller import ROSLaunchController
-=======
-from .config import LaunchConfig
-from .controller import ROSLaunchController
-from .reader import ROS1LaunchFileReader
-from ... import exceptions as exc
->>>>>>> 6d0759c3
 
 
-@attr.s(eq=False)
 class ROSLaunchManager(abc.ABC):
     """Provides access to `roslaunch <wiki.ros.org/roslaunch/>`_ for an
     associated ROS system. This interface is used to locate, read, and write
     `launch XML files <http://wiki.ros.org/roslaunch/XML>`_,
     and to launch ROS nodes using those files.
 
-    This is the abstract base class. There will be implementations for each
+    This is an interface. There will be implementations for each
     version of ROS
     """
 
@@ -40,7 +31,7 @@
         ----------
         filename: str
             The name of the launch file, or an absolute path to the launch
-            file inside teh container.
+            file inside the container.
         package: str, optional
             The name of the package to which the launch file belongs.
         argv: Sequence[str], optional
@@ -51,17 +42,10 @@
         ------
         PackageNotFound
             If the given package could not be found.
-        LaunchFileNotFound:
+        LaunchFileNotFound
             If the given launch file could not be found in the package.
         """
-<<<<<<< HEAD
         ...
-=======
-        filename = self.locate(filename, package=package)
-        reader = ROS1LaunchFileReader(shell=self._shell,
-                                      files=self._files)
-        return reader.read(filename, argv)
->>>>>>> 6d0759c3
 
     # TODO: Should this be included in both versions?
     @abc.abstractmethod
@@ -80,7 +64,7 @@
             The name of the file to which the configuration should be written.
             If no filename is given, a temporary file will be created. It is
             the responsibility of the caller to ensure that the temporary file
-             is appropriately destroyed.
+            is appropriately destroyed.
 
         Returns
         -------
@@ -123,7 +107,7 @@
                args: Optional[Mapping[str, Union[int, str]]] = None,
                prefix: Optional[str] = None,
                launch_prefixes: Optional[Mapping[str, str]] = None,
-               node_to_remappings: Optional[Mapping[str, Collection[Tuple[str, str]]]] = None # noqa
+               node_to_remappings: Optional[Mapping[str, Collection[Tuple[str, str]]]] = None  # noqa
                ) -> ROSLaunchController:
         """Provides an interface to the roslaunch command.
 
@@ -158,4 +142,7 @@
             If the given package could not be found.
         LaunchFileNotFound
             If the given launch file could not be found in the package.
-        """+        """
+        ...
+
+    __call__ = launch