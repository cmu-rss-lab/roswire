--- conflicted
+++ resolved
@@ -110,11 +110,9 @@
                      f' in package [{package}]')
         command = f'rospack find {shlex.quote(package)}'
         try:
-<<<<<<< HEAD
-            package_path = self._shell.check_output(command, stderr=False)
-=======
-            path = self._shell.check_output(command, stderr=False, text=True)
->>>>>>> df5f4957
+            package_path = self._shell.check_output(command,
+                                                    stderr=False,
+                                                    text=True)
         except dockerblade.CalledProcessError as err:
             raise exc.PackageNotFound(package) from err
         filename = os.path.join(package_path, 'launch', filename_original)
